# Copyright (C) 2021 Humanitarian OpenStreetmap Team

# This program is free software: you can redistribute it and/or modify
# it under the terms of the GNU Affero General Public License as
# published by the Free Software Foundation, either version 3 of the
# License, or (at your option) any later version.

# This program is distributed in the hope that it will be useful,
# but WITHOUT ANY WARRANTY; without even the implied warranty of
# MERCHANTABILITY or FITNESS FOR A PARTICULAR PURPOSE.  See the
# GNU Affero General Public License for more details.

# You should have received a copy of the GNU Affero General Public License
# along with this program.  If not, see <https://www.gnu.org/licenses/>.

# Humanitarian OpenStreetmap Team
# 1100 13th Street NW Suite 800 Washington, D.C. 20005
# <info@hotosm.org>
"""Page Contains Query logic required for application"""
import re
from json import dumps

from src.config import logger as logging
from src.validation.models import SupportedFilters, SupportedGeometryFilters


def get_grid_id_query(geometry_dump):
    base_query = f"""select
                        b.poly_id
                    from
                        grid b
                    where
                        ST_Intersects(ST_GEOMFROMGEOJSON('{geometry_dump}') ,
                        b.geom)"""
    return base_query


def get_country_id_query(geom_dump):
    base_query = f"""select
                        b.fid::int as fid
                    from
                        countries_un b
                    where
                        ST_Intersects(ST_GEOMFROMGEOJSON('{geom_dump}') ,
                        b.geometry)
                    order by ST_Area(ST_Intersection(b.geometry,ST_MakeValid(ST_GEOMFROMGEOJSON('{geom_dump}')))) desc

                    """
    return base_query


def get_query_as_geojson(query_list, ogr_export=None):
    table_base_query = []
    if ogr_export:
        table_base_query = query_list
    else:
        for i in range(len(query_list)):
            table_base_query.append(
                f"""select ST_AsGeoJSON(t{i}.*) from ({query_list[i]}) t{i}"""
            )
    final_query = " UNION ALL ".join(table_base_query)
    return final_query


def create_geom_filter(geom):
    """generates geometry intersection filter - Rawdata extraction"""
    geometry_dump = dumps(dict(geom))
    return f"""ST_intersects(ST_GEOMFROMGEOJSON('{geometry_dump}'), geom)"""


def format_file_name_str(input_str):
    # Fixme I need to check every possible special character that can comeup on osm tags
    input_str = re.sub("\s+", "_", input_str)  # putting _ in every space  # noqa
    input_str = re.sub(":", "_", input_str)  # putting _ in every : value
    input_str = re.sub("-", "_", input_str)  # putting _ in every - value

    return input_str


def remove_spaces(input_str):
    # Fixme I need to check every possible special character that can comeup on osm tags
    input_str = re.sub("\s+", "_", input_str)  # putting _ in every space # noqa
    input_str = re.sub(":", "_", input_str)  # putting _ in every : value
    return input_str


def create_column_filter(columns, create_schema=False, output_type="geojson"):
    """generates column filter , which will be used to filter column in output will be used on select query - Rawdata extraction"""

    if len(columns) > 0:
        filter_col = []
        filter_col.append("osm_id")
        if create_schema:
            schema = {}
            schema["osm_id"] = "int64"
        for cl in columns:
            splitted_cl = [cl]
            if "," in cl:
                splitted_cl = cl.split(",")
            for cl in splitted_cl:
                if cl != "":
                    filter_col.append(
                        f"""tags ->> '{cl.strip()}' as {remove_spaces(cl.strip())}"""
                    )
                    if create_schema:
                        schema[remove_spaces(cl.strip())] = "str"
        if output_type == "csv":  # if it is csv geom logic is different
            filter_col.append("ST_X(ST_Centroid(geom)) as longitude")
            filter_col.append("ST_Y(ST_Centroid(geom)) as latitude")
            filter_col.append("GeometryType(geom) as geom_type")

        else:
            filter_col.append("geom")
        select_condition = " , ".join(filter_col)
        if create_schema:
            return select_condition, schema
        return select_condition
    else:
        return """osm_id ,tags,changeset,timestamp,geom"""  # this is default attribute that we will deliver to user if user defines his own attribute column then those will be appended with osm_id only


def generate_tag_filter_query(filter, join_by="OR", user_for_geojson=False):
    incoming_filter = []
    if user_for_geojson:
        for item in filter:
            key = item["key"]
            value = item["value"]
            if len(value) == 1 and value[0] == "*":
                value = []
            if len(value) >= 1:
                sub_append = []
                pre = """ tags @> '{"""
                post = """ }'"""
                for v in value:
                    sub_append.append(
                        f"""{pre} "{key.strip()}" : "{v.strip()}" {post}"""
                    )
                sub_append_join = " OR ".join(sub_append)

                incoming_filter.append(f"({sub_append_join})")
            else:
                incoming_filter.append(f"""tags ? '{key.strip()}'""")

    else:
        for key, value in filter.items():
            if len(value) > 1:
                v_l = []
                for lil in value:
                    v_l.append(f""" '{lil.strip()}' """)
                v_l_join = " , ".join(v_l)
                value_tuple = f"""({v_l_join})"""

                k = f""" '{key.strip()}' """
                incoming_filter.append(
                    """tags ->> """ + k + """IN """ + value_tuple + """"""
                )
            elif len(value) == 1:
                incoming_filter.append(
                    f"""tags ->> '{key.strip()}' = '{value[0].strip()}'"""
                )
            else:
                incoming_filter.append(f"""tags ? '{key.strip()}'""")

    tag_filter = f" {join_by} ".join(incoming_filter)

    return tag_filter


def extract_geometry_type_query(params, ogr_export=False, g_id=None, c_id=None):
    """used for specifically focused on export tool , this will generate separate queries for line point and polygon can be used on other datatype support - Rawdata extraction"""

    geom_filter = create_geom_filter(params.geometry)
    select_condition = """osm_id ,tags,changeset,timestamp,geom"""  # this is default attribute that we will deliver to user if user defines his own attribute column then those will be appended with osm_id only
    schema = {
        "osm_id": "int64",
        "tags": "str",
        "changeset": "int64",
        "timestamp": "str",
    }
    query_point, query_line, query_poly = None, None, None
    (
        attribute_filter,
        master_attribute_filter,
        master_tag_filter,
        poly_attribute_filter,
        poly_tag_filter,
    ) = (None, None, None, None, None)
    point_schema, line_schema, poly_schema = None, None, None
    (
        tags,
        attributes,
        point_attribute_filter,
        line_attribute_filter,
        poly_attribute_filter,
        master_attribute_filter,
        point_tag_filter,
        line_tag_filter,
        poly_tag_filter,
        master_tag_filter,
    ) = (None, None, None, None, None, None, None, None, None, None)
    if params.filters:
        params.filters = (
            params.filters.dict()
        )  # FIXME: temp fix , since validation model got changed
        (
            tags,
            attributes,
            point_attribute_filter,
            line_attribute_filter,
            poly_attribute_filter,
            master_attribute_filter,
            point_tag_filter,
            line_tag_filter,
            poly_tag_filter,
            master_tag_filter,
        ) = extract_attributes_tags(params.filters)

    if (
        master_attribute_filter
    ):  # if no specific point , line or poly filter is not passed master columns filter will be used , if master columns is also empty then above default select statement will be used
        select_condition, schema = create_column_filter(
            output_type=params.output_type,
            columns=master_attribute_filter,
            create_schema=True,
        )
    if master_tag_filter:
        attribute_filter = generate_tag_filter_query(
            master_tag_filter, params.join_filter_type
        )
    if params.geometry_type is None:  # fix me
        params.geometry_type = ["point", "line", "polygon"]

    for type in params.geometry_type:
        if type == SupportedGeometryFilters.POINT.value:
            if point_attribute_filter:
                select_condition, schema = create_column_filter(
                    output_type=params.output_type,
                    columns=point_attribute_filter,
                    create_schema=True,
                )
            where_clause_for_nodes = generate_where_clause_indexes_case(
                geom_filter, g_id, c_id, params.country_export, "nodes"
            )

            query_point = f"""select
                        {select_condition}
                        from
                            nodes
                        where
                            {where_clause_for_nodes}"""
            if point_tag_filter:
                attribute_filter = generate_tag_filter_query(
                    point_tag_filter, params.join_filter_type
                )
            if attribute_filter:
                query_point += f""" and ({attribute_filter})"""
            point_schema = schema

            query_point = get_query_as_geojson([query_point], ogr_export=ogr_export)

        if type == SupportedGeometryFilters.LINE.value:
            query_line_list = []
            if line_attribute_filter:
                select_condition, schema = create_column_filter(
                    output_type=params.output_type,
                    columns=line_attribute_filter,
                    create_schema=True,
                )
            where_clause_for_line = generate_where_clause_indexes_case(
                geom_filter, g_id, c_id, params.country_export, "ways_line"
            )

            query_ways_line = f"""select
                {select_condition}
                from
                    ways_line
                where
                    {where_clause_for_line}"""
            where_clause_for_rel = generate_where_clause_indexes_case(
                geom_filter, g_id, c_id, params.country_export, "relations"
            )

            query_relations_line = f"""select
                {select_condition}
                from
                    relations
                where
                    {where_clause_for_rel}"""
            if line_tag_filter:
                attribute_filter = generate_tag_filter_query(
                    line_tag_filter, params.join_filter_type
                )
            if attribute_filter:
                query_ways_line += f""" and ({attribute_filter})"""
                query_relations_line += f""" and ({attribute_filter})"""
            query_relations_line += """ and (geometrytype(geom)='MULTILINESTRING')"""
            query_line_list.append(query_ways_line)
            query_line_list.append(query_relations_line)
            query_line = get_query_as_geojson(query_line_list, ogr_export=ogr_export)
            line_schema = schema

        if type == SupportedGeometryFilters.POLYGON.value:
            query_poly_list = []
            if poly_attribute_filter:
                select_condition, schema = create_column_filter(
                    output_type=params.output_type,
                    columns=poly_attribute_filter,
                    create_schema=True,
                )

            where_clause_for_poly = generate_where_clause_indexes_case(
                geom_filter, g_id, c_id, params.country_export, "ways_poly"
            )

            query_ways_poly = f"""select
                {select_condition}
                from
                    ways_poly
                where
                    {where_clause_for_poly}"""
            where_clause_for_relations = generate_where_clause_indexes_case(
                geom_filter, g_id, c_id, params.country_export, "relations"
            )

            query_relations_poly = f"""select
                {select_condition}
                from
                    relations
                where
                    {where_clause_for_relations}"""
            if poly_tag_filter:
                attribute_filter = generate_tag_filter_query(
                    poly_tag_filter, params.join_filter_type
                )
            if attribute_filter:
                query_ways_poly += f""" and ({attribute_filter})"""
                query_relations_poly += f""" and ({attribute_filter})"""
            query_relations_poly += """ and (geometrytype(geom)='POLYGON' or geometrytype(geom)='MULTIPOLYGON')"""
            query_poly_list.append(query_ways_poly)
            query_poly_list.append(query_relations_poly)
            query_poly = get_query_as_geojson(query_poly_list, ogr_export=ogr_export)
            poly_schema = schema
    return query_point, query_line, query_poly, point_schema, line_schema, poly_schema


def extract_attributes_tags(filters):
    tags = None
    attributes = None
    point_tag_filter = None
    poly_tag_filter = None
    line_tag_filter = None
    master_tag_filter = None
    point_attribute_filter = None
    poly_attribute_filter = None
    line_attribute_filter = None
    master_attribute_filter = None
    if filters:
        for key, value in filters.items():
            if key == SupportedFilters.TAGS.value:
                if value:
                    tags = value
                    for k, v in value.items():
                        if k == SupportedGeometryFilters.POINT.value:
                            point_tag_filter = v
                        if k == SupportedGeometryFilters.LINE.value:
                            line_tag_filter = v
                        if k == SupportedGeometryFilters.POLYGON.value:
                            poly_tag_filter = v
                        if k == SupportedGeometryFilters.ALLGEOM.value:
                            master_tag_filter = v
            if key == SupportedFilters.ATTRIBUTES.value:
                if value:
                    attributes = value
                    for k, v in value.items():
                        if k == SupportedGeometryFilters.POINT.value:
                            point_attribute_filter = v
                        if k == SupportedGeometryFilters.LINE.value:
                            line_attribute_filter = v
                        if k == SupportedGeometryFilters.POLYGON.value:
                            poly_attribute_filter = v
                        if k == SupportedGeometryFilters.ALLGEOM.value:
                            master_attribute_filter = v
    return (
        tags,
        attributes,
        point_attribute_filter,
        line_attribute_filter,
        poly_attribute_filter,
        master_attribute_filter,
        point_tag_filter,
        line_tag_filter,
        poly_tag_filter,
        master_tag_filter,
    )


def generate_where_clause_indexes_case(
    geom_filter, g_id, c_id, country_export, table_name="ways_poly"
):
    where_clause = geom_filter
    if g_id:
        if (
            table_name == "ways_poly"
        ):  # currently grid index is only available for ways_poly
            column_name = "grid"
            grid_filter_base = [f"""{column_name} = {ind[0]}""" for ind in g_id]
            grid_filter = " OR ".join(grid_filter_base)
            where_clause = f"({grid_filter}) and ({geom_filter})"
    if c_id:
        where_clause += f"and (country @> ARRAY{c_id})"
    if (
        country_export
    ):  # ignore the geometry take geom from the db itself by using precalculated field
        if c_id:
<<<<<<< HEAD
            where_clause = f"(country @> ARRAY{c_id})"
=======
            where_clause = f"(country @> ARRAY[{c_id}])"
            if table_name == "ways_poly" or table_name == "nodes":
                where_clause = f"(country = {c_id})"
>>>>>>> 0e5394a3

    return where_clause


def raw_currentdata_extraction_query(
    params, g_id, c_id, geometry_dump, ogr_export=False, select_all=False
):
    """Default function to support current snapshot extraction with all of the feature that export_tool_api has"""
    geom_filter = f"""ST_intersects(ST_GEOMFROMGEOJSON('{geometry_dump}'), geom)"""

    base_query = []

    (
        tags,
        attributes,
        point_attribute_filter,
        line_attribute_filter,
        poly_attribute_filter,
        master_attribute_filter,
        point_tag_filter,
        line_tag_filter,
        poly_tag_filter,
        master_tag_filter,
    ) = (None, None, None, None, None, None, None, None, None, None)

    point_select_condition = None
    line_select_condition = None
    poly_select_condition = None

    point_tag = None
    line_tag = None
    poly_tag = None
    master_tag = None
    use_geomtype_in_relation = True

    # query_table = []
    if select_all:
        select_condition = """osm_id,version,tags,changeset,timestamp,geom"""  # FIXme have condition for displaying userinfo after user authentication
    else:
        select_condition = """osm_id ,version,tags,changeset,timestamp,geom"""  # this is default attribute that we will deliver to user if user defines his own attribute column then those will be appended with osm_id only

    point_select_condition = select_condition  # initializing default
    line_select_condition = select_condition
    poly_select_condition = select_condition

    if params.filters:
        params.filters = (
            params.filters.dict()
        )  # FIXME: temp fix , since validation model got changed
        (
            tags,
            attributes,
            point_attribute_filter,
            line_attribute_filter,
            poly_attribute_filter,
            master_attribute_filter,
            point_tag_filter,
            line_tag_filter,
            poly_tag_filter,
            master_tag_filter,
        ) = extract_attributes_tags(params.filters)
    attribute_customization_full_support = ["geojson", "shp"]

    if params.output_type not in attribute_customization_full_support:
        logging.debug(
            "Merging filters since they don't have same no of filters for features"
        )
        merged_array = [
            i if i else []
            for i in [
                point_attribute_filter,
                line_attribute_filter,
                poly_attribute_filter,
            ]
        ]
        merged_result = list({x for l in merged_array for x in l})
        logging.debug(merged_result)
        if point_attribute_filter:
            point_attribute_filter = merged_result
        if line_attribute_filter:
            line_attribute_filter = merged_result
        if poly_attribute_filter:
            poly_attribute_filter = merged_result

    if attributes:
        if master_attribute_filter:
            if len(master_attribute_filter) > 0:
                select_condition = create_column_filter(
                    output_type=params.output_type, columns=master_attribute_filter
                )
                # if master attribute is supplied it will be applied to other geom type as well even though value is supplied they will be ignored
                point_select_condition = select_condition
                line_select_condition = select_condition
                poly_select_condition = select_condition
        else:
            if point_attribute_filter:
                if len(point_attribute_filter) > 0:
                    point_select_condition = create_column_filter(
                        output_type=params.output_type, columns=point_attribute_filter
                    )
            if line_attribute_filter:
                if len(line_attribute_filter) > 0:
                    line_select_condition = create_column_filter(
                        output_type=params.output_type, columns=line_attribute_filter
                    )
            if poly_attribute_filter:
                if len(poly_attribute_filter) > 0:
                    poly_select_condition = create_column_filter(
                        output_type=params.output_type, columns=poly_attribute_filter
                    )

    if tags:
        if (
            master_tag_filter
        ):  # if master tag is supplied then other tags should be ignored and master tag will be used
            master_tag = generate_tag_filter_query(
                master_tag_filter, params.join_filter_type
            )
            point_tag = master_tag
            line_tag = master_tag
            poly_tag = master_tag
        else:
            if point_tag_filter:
                point_tag = generate_tag_filter_query(
                    point_tag_filter, params.join_filter_type
                )
            if line_tag_filter:
                line_tag = generate_tag_filter_query(
                    line_tag_filter, params.join_filter_type
                )
            if poly_tag_filter:
                poly_tag = generate_tag_filter_query(
                    poly_tag_filter, params.join_filter_type
                )

    # condition for geometry types
    if params.geometry_type is None:
        params.geometry_type = ["point", "line", "polygon"]
    if SupportedGeometryFilters.ALLGEOM.value in params.geometry_type:
        params.geometry_type = ["point", "line", "polygon"]
    if SupportedGeometryFilters.POINT.value in params.geometry_type:
        where_clause_for_nodes = generate_where_clause_indexes_case(
            geom_filter, g_id, c_id, params.country_export, "nodes"
        )

        query_point = f"""select
                    {point_select_condition}
                    from
                        nodes
                    where
                        {where_clause_for_nodes}"""
        if point_tag:
            query_point += f""" and ({point_tag})"""
        base_query.append(query_point)

    if SupportedGeometryFilters.LINE.value in params.geometry_type:
        where_clause_for_line = generate_where_clause_indexes_case(
            geom_filter, g_id, c_id, params.country_export, "ways_line"
        )

        query_ways_line = f"""select
            {line_select_condition}
            from
                ways_line
            where
                {where_clause_for_line}"""
        if line_tag:
            query_ways_line += f""" and ({line_tag})"""
        base_query.append(query_ways_line)

        if SupportedGeometryFilters.POLYGON.value in params.geometry_type:
            if poly_select_condition == line_select_condition and poly_tag == line_tag:
                use_geomtype_in_relation = False

        if use_geomtype_in_relation:
            where_clause_for_rel = generate_where_clause_indexes_case(
                geom_filter, g_id, c_id, params.country_export, "relations"
            )

            query_relations_line = f"""select
                {line_select_condition}
                from
                    relations
                where
                    {where_clause_for_rel}"""
            if line_tag:
                query_relations_line += f""" and ({line_tag})"""
            query_relations_line += """ and (geometrytype(geom)='MULTILINESTRING')"""
            base_query.append(query_relations_line)

    if SupportedGeometryFilters.POLYGON.value in params.geometry_type:
        where_clause_for_poly = generate_where_clause_indexes_case(
            geom_filter, g_id, c_id, params.country_export, "ways_poly"
        )

        query_ways_poly = f"""select
            {poly_select_condition}
            from
                ways_poly
            where
                {where_clause_for_poly}"""
        if poly_tag:
            query_ways_poly += f""" and ({poly_tag})"""
        base_query.append(query_ways_poly)
        where_clause_for_relations = generate_where_clause_indexes_case(
            geom_filter, g_id, c_id, params.country_export, "relations"
        )
        query_relations_poly = f"""select
            {poly_select_condition}
            from
                relations
            where
                {where_clause_for_relations}"""
        if poly_tag:
            query_relations_poly += f""" and ({poly_tag})"""
        if use_geomtype_in_relation:
            query_relations_poly += """ and (geometrytype(geom)='POLYGON' or geometrytype(geom)='MULTIPOLYGON')"""
        base_query.append(query_relations_poly)

    if ogr_export:
        # since query will be different for ogr exports and geojson exports because for ogr exports we don't need to grab each row in geojson
        table_base_query = base_query
    else:
        table_base_query = []
        for i in range(len(base_query)):
            table_base_query.append(
                f"""select ST_AsGeoJSON(t{i}.*) from ({base_query[i]}) t{i}"""
            )
    final_query = " UNION ALL ".join(table_base_query)
    if params.output_type == "csv":
        logging.debug(final_query)
    return final_query


def check_last_updated_rawdata():
    query = """select importdate as last_updated from planet_osm_replication_status"""
    return query


def raw_extract_plain_geojson(params, inspect_only=False):
    geom_filter_cond = None
    if params.geometry_type == "polygon":
        geom_filter_cond = """ and (geometrytype(geom)='POLYGON' or geometrytype(geom)='MULTIPOLYGON')"""
    select_condition = create_column_filter(params.select)
    where_condition = generate_tag_filter_query(
        params.where, params.join_by, user_for_geojson=True
    )
    if params.bbox:
        xmin, ymin, xmax, ymax = (
            params.bbox[0],
            params.bbox[1],
            params.bbox[2],
            params.bbox[3],
        )
        geom_condition = f"""ST_intersects(ST_MakeEnvelope({xmin}, {ymin}, {xmax}, {ymax},4326), geom)"""

    query_list = []
    for table_name in params.look_in:
        sub_query = f"""select {select_condition} from {table_name} where ({where_condition}) """
        if params.bbox:
            sub_query += f""" and {geom_condition}"""
        if geom_filter_cond:
            sub_query += geom_filter_cond
        query_list.append(sub_query)
    table_base_query = []
    for i in range(len(query_list)):
        table_base_query.append(
            f"""select ST_AsGeoJSON(t{i}.*) from ({query_list[i]}) t{i}"""
        )
    final_query = " UNION ALL ".join(table_base_query)
    if inspect_only:
        final_query = f"""EXPLAIN
        {final_query}"""
    return final_query<|MERGE_RESOLUTION|>--- conflicted
+++ resolved
@@ -412,14 +412,7 @@
         country_export
     ):  # ignore the geometry take geom from the db itself by using precalculated field
         if c_id:
-<<<<<<< HEAD
             where_clause = f"(country @> ARRAY{c_id})"
-=======
-            where_clause = f"(country @> ARRAY[{c_id}])"
-            if table_name == "ways_poly" or table_name == "nodes":
-                where_clause = f"(country = {c_id})"
->>>>>>> 0e5394a3
-
     return where_clause
 
 
